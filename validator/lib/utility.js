'use strict';
var Cesium = require('cesium');

var Cartesian3 = Cesium.Cartesian3;
<<<<<<< HEAD
var CesiumMath = Cesium.Math;
=======
>>>>>>> 9143a1f1
var Matrix3 = Cesium.Matrix3;
var Matrix4 = Cesium.Matrix4;

module.exports = {
    typeToComponentsLength : typeToComponentsLength,
    componentTypeToByteLength : componentTypeToByteLength,
    isBufferValidUtf8 : isBufferValidUtf8,
    regionInsideRegion : regionInsideRegion,
    sphereInsideSphere : sphereInsideSphere,
<<<<<<< HEAD
    boxInsideBox : boxInsideBox
=======
    boxInsideSphere : boxInsideSphere
>>>>>>> 9143a1f1
};

function typeToComponentsLength(type) {
    switch (type) {
        case 'SCALAR':
            return 1;
        case 'VEC2':
            return 2;
        case 'VEC3':
            return 3;
        case 'VEC4':
            return 4;
        default:
            return undefined;
    }
}

function componentTypeToByteLength(componentType) {
    switch (componentType) {
        case 'BYTE':
        case 'UNSIGNED_BYTE':
            return 1;
        case 'SHORT':
        case 'UNSIGNED_SHORT':
            return 2;
        case 'INT':
        case 'UNSIGNED_INT':
        case 'FLOAT':
            return 4;
        case 'DOUBLE':
            return 8;
        default:
            return undefined;
    }
}

function isBufferValidUtf8(buffer){
    return Buffer.compare(Buffer.from(buffer.toString()), buffer) === 0;
}

function regionInsideRegion(regionInner, regionOuter) {
    return (regionInner[0] >= regionOuter[0]) &&
        (regionInner[1] >= regionOuter[1]) &&
        (regionInner[2] <= regionOuter[2]) &&
        (regionInner[3] <= regionOuter[3]) &&
        (regionInner[4] >= regionOuter[4]) &&
        (regionInner[5] <= regionOuter[5]);
}

var scratchInnerCenter = new Cartesian3();
var scratchOuterCenter = new Cartesian3();

function sphereInsideSphere(sphereInner, sphereOuter) {
    var radiusInner= sphereInner[3];
    var radiusOuter = sphereOuter[3];
    var centerInner = Cartesian3.unpack(sphereInner, 0, scratchInnerCenter);
    var centerOuter = Cartesian3.unpack(sphereOuter, 0, scratchOuterCenter);
    var distance = Cartesian3.distance(centerInner, centerOuter);
    return distance <= (radiusOuter - radiusInner);
}

<<<<<<< HEAD
var scratchInnerHalfAxes = new Matrix3();
var scratchOuterHalfAxes = new Matrix3();

function boxInsideBox(boxInner, boxOuter) {
    var centerInner = Cartesian3.fromElements(boxInner[0], boxInner[1], boxInner[2], scratchInnerCenter);
    var halfAxesInner = Matrix3.fromArray(boxInner, 3, scratchInnerHalfAxes);
    var transformInner = Matrix4.fromRotationTranslation(halfAxesInner, centerInner);

    var centerOuter = Cartesian3.fromElements(boxOuter[0], boxOuter[1], boxOuter[2], scratchOuterCenter);
    var halfAxesOuter = Matrix3.fromArray(boxOuter, 3, scratchOuterHalfAxes);
    var transformOuter = Matrix4.fromRotationTranslation(halfAxesOuter, centerOuter);
=======
var scratchBoxCenter = new Cartesian3();
var scratchSphereCenter = new Cartesian3();
var scratchBoxHalfAxes = new Matrix3();

function boxInsideSphere(box, sphere) {
    var centerBox = Cartesian3.fromElements(box[0], box[1], box[2], scratchBoxCenter);
    var halfAxesBox = Matrix3.fromArray(box, 3, scratchBoxHalfAxes);
    var transformBox = Matrix4.fromRotationTranslation(halfAxesBox, centerBox);

    var radiusSphere = sphere[3];
    var centerSphere = Cartesian3.unpack(sphere, 0, scratchSphereCenter);
>>>>>>> 9143a1f1

    var cube = new Array(8);
    cube[0] = new Cartesian3(-1, -1, -1);
    cube[1] = new Cartesian3(-1, -1, 1);
    cube[2] = new Cartesian3(1, -1, 1);
    cube[3] = new Cartesian3(1, -1, -1);
    cube[4] = new Cartesian3(-1, 1, -1);
    cube[5] = new Cartesian3(-1, 1, 1);
    cube[6] = new Cartesian3(1, 1, 1);
    cube[7] = new Cartesian3(1, 1, -1);

<<<<<<< HEAD
    var transformInnerInverse = Matrix4.inverse(transformOuter, transformOuter);
    var EPSILON8 = CesiumMath.EPSILON8;
    for (var i = 0; i < 8; i++) {
        cube[i] = Matrix4.multiplyByPoint(transformInner, cube[i], cube[i]);
        cube[i] = Matrix4.multiplyByPoint(transformInnerInverse, cube[i], cube[i]);
        var min = Cartesian3.minimumComponent(cube[i]);
        var max = Cartesian3.maximumComponent(cube[i]);
        if (min < -1 - EPSILON8 || max > 1 + EPSILON8) {
=======
    for (var i = 0; i < 8; i++) {
        cube[i] = Matrix4.multiplyByPoint(transformBox, cube[i], cube[i]);
        var distance = Cartesian3.distance(cube[i], centerSphere);
        if (distance > radiusSphere) {
>>>>>>> 9143a1f1
            return false;
        }
    }
    return true;
}<|MERGE_RESOLUTION|>--- conflicted
+++ resolved
@@ -2,10 +2,7 @@
 var Cesium = require('cesium');
 
 var Cartesian3 = Cesium.Cartesian3;
-<<<<<<< HEAD
 var CesiumMath = Cesium.Math;
-=======
->>>>>>> 9143a1f1
 var Matrix3 = Cesium.Matrix3;
 var Matrix4 = Cesium.Matrix4;
 
@@ -15,11 +12,8 @@
     isBufferValidUtf8 : isBufferValidUtf8,
     regionInsideRegion : regionInsideRegion,
     sphereInsideSphere : sphereInsideSphere,
-<<<<<<< HEAD
     boxInsideBox : boxInsideBox
-=======
     boxInsideSphere : boxInsideSphere
->>>>>>> 9143a1f1
 };
 
 function typeToComponentsLength(type) {
@@ -81,7 +75,6 @@
     return distance <= (radiusOuter - radiusInner);
 }
 
-<<<<<<< HEAD
 var scratchInnerHalfAxes = new Matrix3();
 var scratchOuterHalfAxes = new Matrix3();
 
@@ -93,7 +86,31 @@
     var centerOuter = Cartesian3.fromElements(boxOuter[0], boxOuter[1], boxOuter[2], scratchOuterCenter);
     var halfAxesOuter = Matrix3.fromArray(boxOuter, 3, scratchOuterHalfAxes);
     var transformOuter = Matrix4.fromRotationTranslation(halfAxesOuter, centerOuter);
-=======
+
+    var cube = new Array(8);
+    cube[0] = new Cartesian3(-1, -1, -1);
+    cube[1] = new Cartesian3(-1, -1, 1);
+    cube[2] = new Cartesian3(1, -1, 1);
+    cube[3] = new Cartesian3(1, -1, -1);
+    cube[4] = new Cartesian3(-1, 1, -1);
+    cube[5] = new Cartesian3(-1, 1, 1);
+    cube[6] = new Cartesian3(1, 1, 1);
+    cube[7] = new Cartesian3(1, 1, -1);
+
+    var transformInnerInverse = Matrix4.inverse(transformOuter, transformOuter);
+    var EPSILON8 = CesiumMath.EPSILON8;
+    for (var i = 0; i < 8; i++) {
+        cube[i] = Matrix4.multiplyByPoint(transformInner, cube[i], cube[i]);
+        cube[i] = Matrix4.multiplyByPoint(transformInnerInverse, cube[i], cube[i]);
+        var min = Cartesian3.minimumComponent(cube[i]);
+        var max = Cartesian3.maximumComponent(cube[i]);
+        if (min < -1 - EPSILON8 || max > 1 + EPSILON8) {
+            return false;
+        }
+    }
+    return true;
+}
+
 var scratchBoxCenter = new Cartesian3();
 var scratchSphereCenter = new Cartesian3();
 var scratchBoxHalfAxes = new Matrix3();
@@ -105,7 +122,6 @@
 
     var radiusSphere = sphere[3];
     var centerSphere = Cartesian3.unpack(sphere, 0, scratchSphereCenter);
->>>>>>> 9143a1f1
 
     var cube = new Array(8);
     cube[0] = new Cartesian3(-1, -1, -1);
@@ -116,22 +132,11 @@
     cube[5] = new Cartesian3(-1, 1, 1);
     cube[6] = new Cartesian3(1, 1, 1);
     cube[7] = new Cartesian3(1, 1, -1);
-
-<<<<<<< HEAD
-    var transformInnerInverse = Matrix4.inverse(transformOuter, transformOuter);
-    var EPSILON8 = CesiumMath.EPSILON8;
-    for (var i = 0; i < 8; i++) {
-        cube[i] = Matrix4.multiplyByPoint(transformInner, cube[i], cube[i]);
-        cube[i] = Matrix4.multiplyByPoint(transformInnerInverse, cube[i], cube[i]);
-        var min = Cartesian3.minimumComponent(cube[i]);
-        var max = Cartesian3.maximumComponent(cube[i]);
-        if (min < -1 - EPSILON8 || max > 1 + EPSILON8) {
-=======
+  
     for (var i = 0; i < 8; i++) {
         cube[i] = Matrix4.multiplyByPoint(transformBox, cube[i], cube[i]);
         var distance = Cartesian3.distance(cube[i], centerSphere);
         if (distance > radiusSphere) {
->>>>>>> 9143a1f1
             return false;
         }
     }
