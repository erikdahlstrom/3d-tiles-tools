'use strict';
var Cesium = require('cesium');
var validateTileset = require('../../lib/validateTileset');

var clone = Cesium.clone;

var sampleTileset = {
    asset: {
        version: '1.0'
    },
    geometricError: 240,
    root: {
        boundingVolume: {
            region: [-1.3197209591796106, 0.6988424218, -1.3196390408203893, 0.6989055782, 0, 88]
        },
        geometricError: 70,
        refine: 'ADD',
        children: [
            {
                boundingVolume: {
                    region: [-1.3197209591796106, 0.6988424218, -1.31968, 0.698874, 0, 20]
                },
                geometricError: 50,
                children: [
                    {
                        boundingVolume: {
                            region: [-1.3197209591796106, 0.6988424218, -1.31968, 0.698874, 0, 10]
                        },
                        geometricError: 0
                    }
                ]
            },
            {
                boundingVolume: {
                    region: [-1.31968, 0.6988424218, -1.3196390408203893, 0.698874, 0, 20]
                },
                geometricError: 0
            }
        ]
    }
};

describe('validateTileset', function() {
    it('succeeds for valid tileset', function(done) {
        var tileset = clone(sampleTileset, true);
        expect(validateTileset(tileset)
            .then(function(message) {
                expect(message).toBeUndefined();
            }), done).toResolve();
    });

    it('returns error message when the top-level geometricError is missing', function(done) {
        var tileset = clone(sampleTileset, true);
        delete tileset.geometricError;
        expect(validateTileset(tileset)
            .then(function(message) {
                expect(message).toBe('Tileset must declare its geometricError as a top-level property.');
            }), done).toResolve();
    });

<<<<<<< HEAD
    it('returns error message when the up-axis is not X, Y, or Z', function(done) {
        var tileset = clone(sampleTileset, true);
        tileset.asset.gltfUpAxis = 'A';
        expect(validateTileset(tileset)
            .then(function(message) {
                expect(message).toBe('gltfUpAxis should either be "X", "Y", or "Z".');
=======
    it('returns error message when the top-level asset is missing', function(done) {
        var tileset = clone(sampleTileset, true);
        delete tileset.asset;
        expect(validateTileset(tileset)
            .then(function(message) {
                expect(message).toBe('Tileset must declare its asset as a top-level property.');
            }), done).toResolve();
    });

    it('returns error message when asset.version property is missing', function(done) {
        var tileset = clone(sampleTileset, true);
        delete tileset.asset.version;
        expect(validateTileset(tileset)
            .then(function(message) {
                expect(message).toBe('Tileset must declare a version in its asset property');
            }), done).toResolve();
    });

    it('returns error message when asset.version property value is incorrect', function(done) {
        var tileset = clone(sampleTileset, true);
        tileset.asset.version = '0.0';
        expect(validateTileset(tileset)
            .then(function(message) {
                expect(message).toBe('Tileset version must be 1.0. Tileset version provided: ' + tileset.asset.version);
>>>>>>> 983f9a72
            }), done).toResolve();
    });
});<|MERGE_RESOLUTION|>--- conflicted
+++ resolved
@@ -58,14 +58,15 @@
             }), done).toResolve();
     });
 
-<<<<<<< HEAD
     it('returns error message when the up-axis is not X, Y, or Z', function(done) {
         var tileset = clone(sampleTileset, true);
         tileset.asset.gltfUpAxis = 'A';
         expect(validateTileset(tileset)
             .then(function(message) {
                 expect(message).toBe('gltfUpAxis should either be "X", "Y", or "Z".');
-=======
+            }), done).toResolve();
+    });
+
     it('returns error message when the top-level asset is missing', function(done) {
         var tileset = clone(sampleTileset, true);
         delete tileset.asset;
@@ -90,7 +91,6 @@
         expect(validateTileset(tileset)
             .then(function(message) {
                 expect(message).toBe('Tileset version must be 1.0. Tileset version provided: ' + tileset.asset.version);
->>>>>>> 983f9a72
             }), done).toResolve();
     });
 });